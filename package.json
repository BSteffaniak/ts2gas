{
  "name": "ts2gas",
  "version": "3.4.3",
  "description": "A function that transpiles TypeScript to Google Apps Script.",
  "main": "./src/index.js",
  "types": "./src/index.d.ts",
  "scripts": {
    "build": "tsc --project tsconfig.json",
    "lint": "tslint --project tslint.json && echo 'No lint errors. All good!'",
    "test": "node tests/test.js"
  },
  "repository": {
    "type": "git",
    "url": "git+https://github.com/grant/ts2gas.git"
  },
  "author": "Grant Timmerman",
  "license": "MIT",
  "engines": {
    "node": ">=8.10.0"
  },
  "bugs": {
    "url": "https://github.com/grant/ts2gas/issues"
  },
  "homepage": "https://github.com/grant/ts2gas#readme",
  "dependencies": {
<<<<<<< HEAD
    "typescript": "^3.*"
=======
    "typescript": "^3.4.3"
>>>>>>> d2afa93d
  },
  "devDependencies": {
    "@types/node": "^10.12.18",
    "tslint": "^5.11.0"
  }
}<|MERGE_RESOLUTION|>--- conflicted
+++ resolved
@@ -23,11 +23,7 @@
   },
   "homepage": "https://github.com/grant/ts2gas#readme",
   "dependencies": {
-<<<<<<< HEAD
-    "typescript": "^3.*"
-=======
     "typescript": "^3.4.3"
->>>>>>> d2afa93d
   },
   "devDependencies": {
     "@types/node": "^10.12.18",
